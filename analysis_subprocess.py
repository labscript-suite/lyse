#####################################################################
#                                                                   #
# /analysis_subprocess.py                                           #
#                                                                   #
# Copyright 2013, Monash University                                 #
#                                                                   #
# This file is part of the program lyse, in the labscript suite     #
# (see http://labscriptsuite.org), and is licensed under the        #
# Simplified BSD License. See the license.txt file in the root of   #
# the project for the full license.                                 #
#                                                                   #
#####################################################################

from __future__ import division, unicode_literals, print_function, absolute_import
import six
if six.PY2:
    str = unicode

import labscript_utils.excepthook
import zprocess
to_parent, from_parent, kill_lock = zprocess.setup_connection_with_parent(lock = True)

import sys
import os
import threading
import traceback
import time

import sip
# Have to set PyQt API via sip before importing PyQt:
API_NAMES = ["QDate", "QDateTime", "QString", "QTextStream", "QTime", "QUrl", "QVariant"]
API_VERSION = 2
for name in API_NAMES:
    sip.setapi(name, API_VERSION)

from PyQt4 import QtCore, QtGui
from PyQt4.QtCore import pyqtSignal as Signal
from PyQt4.QtCore import pyqtSlot as Slot

import matplotlib
matplotlib.use("QT4Agg")

import lyse
lyse.spinning_top = True
import lyse.figure_manager
lyse.figure_manager.install()

from matplotlib.backends.backend_qt4agg import FigureCanvasQTAgg as FigureCanvas
from matplotlib.backends.backend_qt4agg import NavigationToolbar2QT as NavigationToolbar
import pylab
import zprocess.locking, labscript_utils.h5_lock, h5py

import zprocess
from qtutils import inmain, inmain_later, inmain_decorator, UiLoader, inthread, DisconnectContextManager
import qtutils.icons

from labscript_utils.modulewatcher import ModuleWatcher

class _DeprecationDict(dict):
    """Dictionary that spouts deprecation warnings when you try to access some
    keys."""
    def __init__(self, *args, **kwargs):
        self.deprecation_messages = {} # To be added to after the deprecated items are added to the dict.
        dict.__init__(self, *args, **kwargs)

    def __getitem__(self, key):
        if key in self.deprecation_messages:
            import warnings
            import linecache
            # DeprecationWarnings are ignored by default. Clear the filter so
            # they are not:
            previous_warning_filters = warnings.filters[:]
            try:
                warnings.resetwarnings()
                # Hacky stuff to get it to work from within execfile() with
                # correct line data:
                linecache.clearcache()
                caller = sys._getframe(1)
                globals = caller.f_globals
                lineno = caller.f_lineno
                module = globals['__name__']
                filename = globals.get('__file__')
                fnl = filename.lower()
                if fnl.endswith((".pyc", ".pyo")):
                    filename = filename[:-1]
                message = self.deprecation_messages[key]
                warnings.warn_explicit(message, DeprecationWarning, filename, lineno, module)
            finally:
                # Restore the warnings filter:
                warnings.filters[:] = previous_warning_filters
        return dict.__getitem__(self, key)

    def __setitem__(self, key, value):
        if key in self.deprecation_messages:
            # No longer deprecated if the user puts something in place of the
            # originally deprecated item:
            del self.deprecation_messages[key]
        return dict.__setitem__(self, key, value)


def set_win_appusermodel(window_id):
    from labscript_utils.winshell import set_appusermodel, appids, app_descriptions
    icon_path = os.path.abspath('lyse.ico')
    executable = sys.executable.lower()
    if not executable.endswith('w.exe'):
        executable = executable.replace('.exe', 'w.exe')
    relaunch_command = executable + ' ' + os.path.abspath(__file__.replace('.pyc', '.py'))
    relaunch_display_name = app_descriptions['lyse']
    set_appusermodel(window_id, appids['lyse'], icon_path, relaunch_command, relaunch_display_name)
    
    
class PlotWindow(QtGui.QWidget):
    # A signal for when the window manager has created a new window for this widget:
    newWindow = Signal(int)
    close_signal = Signal()

    def event(self, event):
        result = QtGui.QWidget.event(self, event)
        if event.type() == QtCore.QEvent.WinIdChange:
            self.newWindow.emit(self.effectiveWinId())
        return result

    def closeEvent(self, event):
        self.hide()
        event.ignore()
        

class Plot(object):
    def __init__(self, figure, identifier, filepath):
        loader = UiLoader()
        self.ui = loader.load('plot_window.ui', PlotWindow())

        # Tell Windows how to handle our windows in the the taskbar, making pinning work properly and stuff:
        if os.name == 'nt':
            self.ui.newWindow.connect(set_win_appusermodel)

        self.set_window_title(identifier, filepath)

        # figure.tight_layout()
        self.figure = figure
        self.canvas = FigureCanvas(figure)
        self.navigation_toolbar = NavigationToolbar(self.canvas, self.ui)

        self.lock_action = self.navigation_toolbar.addAction(
            QtGui.QIcon(':qtutils/fugue/lock-unlock'),
           'Lock axes', self.on_lock_axes_triggered)
        self.lock_action.setCheckable(True)
        self.lock_action.setToolTip('Lock axes')

        self.copy_to_clipboard_action = self.navigation_toolbar.addAction(
            QtGui.QIcon(':qtutils/fugue/clipboard--arrow'),
           'Copy to clipboard', self.on_copy_to_clipboard_triggered)
        self.copy_to_clipboard_action.setToolTip('Copy to clipboard')
        self.copy_to_clipboard_action.setShortcut(QtGui.QKeySequence.Copy)


        self.ui.verticalLayout_canvas.addWidget(self.canvas)
        self.ui.verticalLayout_navigation_toolbar.addWidget(self.navigation_toolbar)

        self.lock_axes = False
        self.axis_limits = None

        self.update_window_size()

        self.ui.show()

    def on_lock_axes_triggered(self):
        if self.lock_action.isChecked():
            self.lock_axes = True
            self.lock_action.setIcon(QtGui.QIcon(':qtutils/fugue/lock'))
        else:
            self.lock_axes = False
            self.lock_action.setIcon(QtGui.QIcon(':qtutils/fugue/lock-unlock'))

    def on_copy_to_clipboard_triggered(self):
        lyse.figure_to_clipboard(self.figure)

    @inmain_decorator()
    def save_axis_limits(self):
        axis_limits = {}
        for i, ax in enumerate(self.figure.axes):
            # Save the limits of the axes to restore them afterward:
            axis_limits[i] = ax.get_xlim(), ax.get_ylim()

        self.axis_limits = axis_limits

    @inmain_decorator()
    def clear(self):
        self.figure.clear()

    @inmain_decorator()
    def restore_axis_limits(self):
        for i, ax in enumerate(self.figure.axes):
            try:
                xlim, ylim = self.axis_limits[i]
                ax.set_xlim(xlim)
                ax.set_ylim(ylim)
            except KeyError:
                continue

    @inmain_decorator()
    def set_window_title(self, identifier, filepath):
        self.ui.setWindowTitle(str(identifier) + ' - ' + os.path.basename(filepath))

    @inmain_decorator()
    def update_window_size(self):
        l, w = self.figure.get_size_inches()
        dpi = self.figure.get_dpi()
        self.canvas.resize(int(l*dpi),int(w*dpi))
        self.ui.adjustSize()

    @inmain_decorator()
    def draw(self):
        self.canvas.draw()

    def show(self):
        self.ui.show()

    @property
    def is_shown(self):
        return self.ui.isVisible()


class AnalysisWorker(object):
    def __init__(self, filepath, to_parent, from_parent):
        self.to_parent = to_parent
        self.from_parent = from_parent
        self.filepath = filepath

        # Filepath as a unicode string on py3 and a bytestring on py2,
        # so that the right string type can be passed to functions that
        # require the 'native' string type for that python version. On
        # Python 2, encode it with the filesystem encoding.
        if six.PY2:
            self.filepath_native_string = self.filepath.encode(sys.getfilesystemencoding())
        else:
            self.filepath_native_string = self.filepath
        
        # Add user script directory to the pythonpath:
        sys.path.insert(0, os.path.dirname(self.filepath_native_string))
        
        # Plot objects, keyed by matplotlib Figure object:
        self.plots = {}

        # An object with a method to unload user modules if any have
        # changed on disk:
        self.modulewatcher = ModuleWatcher()
        
        # Start the thread that listens for instructions from the
        # parent process:
        self.mainloop_thread = threading.Thread(target=self.mainloop)
        self.mainloop_thread.daemon = True
        self.mainloop_thread.start()
        
    def mainloop(self):
        # HDF5 prints lots of errors by default, for things that aren't
        # actually errors. These are silenced on a per thread basis,
        # and automatically silenced in the main thread when h5py is
        # imported. So we'll silence them in this thread too:
        h5py._errors.silence_errors()
        while True:
            task, data = self.from_parent.get()
            with kill_lock:
                if task == 'quit':
                    inmain(qapplication.quit)
                elif task == 'analyse':
                    path = data
                    success = self.do_analysis(path)
                    if success:
                        self.to_parent.put(['done', lyse._updated_data])
                    else:
                        self.to_parent.put(['error', lyse._updated_data])
                else:
                    self.to_parent.put(['error','invalid task %s'%str(task)])
        
    @inmain_decorator()
    def do_analysis(self, path):
        now = time.strftime('[%x %X]')
        if path is not None:
            print('%s %s %s ' %(now, os.path.basename(self.filepath), os.path.basename(path)))
        else:
            print('%s %s' %(now, os.path.basename(self.filepath)))

        self.pre_analysis_plot_actions()

        # The namespace the routine will run in:
        sandbox = _DeprecationDict(path=path,
                                   __name__='__main__',
                                   __file__= os.path.basename(self.filepath_native_string))
        # path global variable is deprecated:
        deprecation_message = ("use of 'path' global variable is deprecated and will be removed " +
                               "in a future version of lyse.  Please use lyse.path, which defaults " +
                               "to sys.argv[1] when scripts are run stand-alone.")
        sandbox.deprecation_messages['path'] = deprecation_message
        # Use lyse.path instead:
        lyse.path = path
<<<<<<< HEAD


        # Save the current working directory before changing it to the
        # location of the user's script:
        cwd = os.getcwd()
        os.chdir(os.path.dirname(self.filepath))

=======
        lyse._updated_data = {}
>>>>>>> 006bdf08
        # Do not let the modulewatcher unload any modules whilst we're working:
        try:
            with self.modulewatcher.lock:
                # Actually run the user's analysis!
                with open(self.filepath) as f:
                    code = compile(f.read(), os.path.basename(self.filepath_native_string),
                                   'exec', dont_inherit=True)
                    exec(code, sandbox)
        except:
            traceback_lines = traceback.format_exception(*sys.exc_info())
            del traceback_lines[1]
            # Avoiding a list comprehension here so as to avoid this
            # python bug in earlier versions of 2.7 (fixed in 2.7.9):
            # https://bugs.python.org/issue21591
            message = ''
            for line in traceback_lines:
                if six.PY2:
                    # errors='replace' is for Windows filenames present in the
                    # traceback that are not UTF8. They will not display
                    # correctly, but that's the best we can do - the traceback
                    # may contain code from the file in a different encoding,
                    # so we could have a mixed encoding string. This is only
                    # a problem for Python 2.
                    line = line.decode('utf8', errors='replace')
                message += line
            sys.stderr.write(message)
            return False
        else:
            return True
        finally:
            os.chdir(cwd)
            print('')
            self.post_analysis_plot_actions()
        
    def pre_analysis_plot_actions(self):
        for plot in self.plots.values():
            plot.save_axis_limits()
            plot.clear()

    def post_analysis_plot_actions(self):
        # reset the current figure to figure 1:
        lyse.figure_manager.figuremanager.set_first_figure_current()
        # Introspect the figures that were produced:
        for identifier, fig in lyse.figure_manager.figuremanager.figs.items():
            if not fig.axes:
                continue
            try:
                plot = self.plots[fig]
            except KeyError:
                # If we don't already have this figure, make a window
                # to put it in:
                self.new_figure(fig, identifier)
            else:
                if not plot.is_shown:
                    plot.show()
                    plot.update_window_size()
                plot.set_window_title(identifier, self.filepath)
                if plot.lock_axes:
                    plot.restore_axis_limits()
                plot.draw()


    def new_figure(self, fig, identifier):
        self.plots[fig] = Plot(fig, identifier, self.filepath)

    def reset_figs(self):
        pass
        
        
if __name__ == '__main__':
    filepath = from_parent.get()
    
    # Set a meaningful client id for zprocess.locking:
    zprocess.locking.set_client_process_name('lyse-'+os.path.basename(filepath))
    
    qapplication = QtGui.QApplication(sys.argv)
    worker = AnalysisWorker(filepath, to_parent, from_parent)
    qapplication.exec_()
        <|MERGE_RESOLUTION|>--- conflicted
+++ resolved
@@ -294,17 +294,13 @@
         sandbox.deprecation_messages['path'] = deprecation_message
         # Use lyse.path instead:
         lyse.path = path
-<<<<<<< HEAD
-
+        lyse._updated_data = {}
 
         # Save the current working directory before changing it to the
         # location of the user's script:
         cwd = os.getcwd()
         os.chdir(os.path.dirname(self.filepath))
 
-=======
-        lyse._updated_data = {}
->>>>>>> 006bdf08
         # Do not let the modulewatcher unload any modules whilst we're working:
         try:
             with self.modulewatcher.lock:

--- conflicted
+++ resolved
@@ -29,13 +29,7 @@
 except ImportError:
     raise ImportError('Require labscript_utils > 2.1.0')
 
-<<<<<<< HEAD
-check_version('qtutils', '1.5.4', '2.0')
-=======
-check_version('labscript_utils', '2.1', '3.0')
 check_version('qtutils', '2.0.0', '3.0.0')
-check_version('zprocess', '1.1.7', '3.0')
->>>>>>> 1f59fd83
 
 import zprocess.locking
 from zprocess import ZMQServer
